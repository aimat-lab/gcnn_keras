--- conflicted
+++ resolved
@@ -20,10 +20,6 @@
     return ks.backend.sigmoid((x - shift) / multiplier)
 
 
-<<<<<<< HEAD
-
-=======
->>>>>>> bdb8ffd1
 class ExplanationSparsityRegularization(GraphBaseLayer):
 
     def __init__(self,
@@ -40,10 +36,6 @@
         self.add_loss(loss * self.factor)
 
 
-<<<<<<< HEAD
-
-=======
->>>>>>> bdb8ffd1
 class MEGAN(ks.models.Model, ImportanceExplanationMixin):
     """
     MEGAN: Multi Explanation Graph Attention Network
@@ -420,13 +412,10 @@
                 else:
                     out_pred = shifted_sigmoid(
                         outs,
-<<<<<<< HEAD
-                        #shift=self.importance_multiplier,
-                        #multiplier=(self.importance_multiplier / 5)
-=======
+
                         # shift=self.importance_multiplier,
                         # multiplier=(self.importance_multiplier / 5)
->>>>>>> bdb8ffd1
+
                         shift=self.importance_multiplier,
                         multiplier=1,
                     )
@@ -460,13 +449,8 @@
                             ) -> t.Tuple[tf.RaggedTensor, tf.RaggedTensor]:
         y, node_importances, edge_importances = self(x, return_importances=True)
         return node_importances, edge_importances
-<<<<<<< HEAD
-
-
-=======
-
-
->>>>>>> bdb8ffd1
+
+
 def make_model(inputs: t.Optional[list] = None,
                **kwargs
                ):
@@ -478,9 +462,3 @@
     layer_inputs = [ks.layers.Input(**kwargs) for kwargs in inputs]
     outputs = megan(layer_inputs)
     model = ks.models.Model(inputs=layer_inputs, outputs=outputs)
-
-<<<<<<< HEAD
-    return megan
-=======
-    return
->>>>>>> bdb8ffd1
